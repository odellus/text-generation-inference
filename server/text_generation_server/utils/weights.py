from pathlib import Path
from typing import List, Dict, Optional, Tuple
from safetensors import safe_open, SafetensorError
import torch

class Weights:
    def __init__(
        self,
        filenames: List[Path],
        device,
        dtype,
        process_group,
        aliases: Optional[Dict[str, List[str]]] = None,
    ):
        routing = {}
        for filename in filenames:
            with safe_open(filename, framework="pytorch") as f:
                for k in f.keys():
                    if k in routing:
                        raise RuntimeError(
                            f"Key {k} was found in multiple files: {filename} and {routing[k]}"
                        )
                    routing[k] = filename
        if aliases is None:
            aliases = {}
        self.aliases = aliases
        self.routing = routing
        self.device = device
        self.dtype = dtype
        self.process_group = process_group
        self._handles = {}

    def _get_handle(self, filename):
        if filename not in self._handles:
            f = safe_open(filename, framework="pytorch")
            self._handles[filename] = f

        return self._handles[filename]

    def get_filename(self, tensor_name: str) -> (str, str):
        filename = self.routing.get(tensor_name, None)
        if filename is None:
            aliases = self.aliases.get(tensor_name, [])
            for alias in aliases:
                filename = self.routing.get(alias, None)
                if filename is not None:
                    return str(filename), alias
            raise RuntimeError(f"weight {tensor_name} does not exist")
        return str(filename), tensor_name

    def _get_slice(self, tensor_name: str):
        filename, tensor_name = self.get_filename(tensor_name)
        f = self._get_handle(filename)
        slice_ = f.get_slice(tensor_name)
        return slice_

    def get_shape(self, tensor_name: str):
        return self._get_slice(tensor_name).get_shape()

    def get_tensor(self, tensor_name: str):
        filename, tensor_name = self.get_filename(tensor_name)
        f = self._get_handle(filename)
        tensor = f.get_tensor(tensor_name)
        # Special case for gptq which shouldn't convert
        # u4 which are disguised as int32
        if tensor.dtype not in [torch.int32, torch.int64]:
            tensor = tensor.to(dtype=self.dtype)
        tensor = tensor.to(device=self.device)
        return tensor

    def get_partial_sharded(self, tensor_name: str, dim: int):
        filename, tensor_name = self.get_filename(tensor_name)
        world_size = self.process_group.size()
        rank = self.process_group.rank()

        f = self._get_handle(filename)
        slice_ = f.get_slice(tensor_name)
        size = slice_.get_shape()[dim]
        block_size = size // world_size
        start = rank * block_size
        stop = (rank + 1) * block_size

        if dim == 0:
            tensor = slice_[start:stop]
        elif dim == 1:
            tensor = slice_[:, start:stop]
        else:
            raise NotImplementedError("Let's make that generic when needed")
        # Special case for gptq which shouldn't convert
        # u4 which are disguised as int32
        if tensor.dtype != torch.int32:
            tensor = tensor.to(dtype=self.dtype)
        tensor = tensor.to(device=self.device)
        return tensor

    def get_sharded(self, tensor_name: str, dim: int):
        filename, tensor_name = self.get_filename(tensor_name)
        f = self._get_handle(filename)
        slice_ = f.get_slice(tensor_name)
        world_size = self.process_group.size()
        size = slice_.get_shape()[dim]
        assert (
            size % world_size == 0
        ), f"The choosen size {size} is not compatible with sharding on {world_size} shards"
        return self.get_partial_sharded(tensor_name, dim)

    def get_multi_weights_col(self, prefixes: List[str], quantize: str, dim: int):
        if quantize == "gptq":
            try:
                qweight = torch.cat(
                    [self.get_sharded(f"{p}.qweight", dim=1) for p in prefixes], dim=1
                )
            except RuntimeError:
                raise RuntimeError(
                    "Cannot load `gptq` weight, make sure the model is already quantized, or quantize it with `text-generation-server quantize ORIGINAL_MODEL_ID NEW_MODEL_ID`"
                )

            qzeros = torch.cat(
                [self.get_sharded(f"{p}.qzeros", dim=1) for p in prefixes], dim=1
            )
            scales = torch.cat(
                [self.get_sharded(f"{p}.scales", dim=1) for p in prefixes], dim=1
            )
            w = [self.get_tensor(f"{p}.g_idx") for p in prefixes]
            for w2 in w[1:]:
                torch.testing.assert_close(w2, w[0])
            g_idx = w[0]

<<<<<<< HEAD
            bits, groupsize = self.get_gptq_qparams()
            weight = (qweight, qzeros, scales, g_idx, bits, groupsize, False)
=======
            try:
                bits = self.get_tensor("gptq_bits").item()
                groupsize = self.get_tensor("gptq_groupsize").item()
            except (SafetensorError, RuntimeError) as e:
                try:
                    import os

                    bits = int(os.getenv("GPTQ_BITS"))
                    groupsize = int(os.getenv("GPTQ_GROUPSIZE"))
                except Exception:
                    raise e
            weight = (qweight, qzeros, scales, g_idx, bits, groupsize)
>>>>>>> b7327205
        else:
            w = [self.get_sharded(f"{p}.weight", dim=0) for p in prefixes]
            weight = torch.cat(w, dim=dim)
        return weight

    def get_multi_weights_row(self, prefix: str, quantize: str):
        if quantize == "gptq":
            use_triton_kernel = False
            if self.process_group.size() > 1:
                g_idx = self.get_tensor(f"{prefix}.g_idx")
                _, groupsize = self.get_gptq_qparams()
                
                if g_idx is not None:
                    if not torch.equal(g_idx.cpu(), torch.tensor([i // groupsize for i in range(g_idx.shape[0])], dtype=torch.int32)) and not (g_idx == 0).all():
                        # Exllama implementation does not support row tensor parallelism with act-order, as
                        # it would require to reorder input activations that are split unto several GPUs
                        use_triton_kernel = True

            try:
                qweight = self.get_sharded(f"{prefix}.qweight", dim=0)
            except RuntimeError:
<<<<<<< HEAD
                raise RuntimeError("Cannot load `gptq` weight, make sure the model is already quantized, or quantize it with `text-generation-server quantize ORIGINAL_MODEL_ID NEW_MODEL_ID`")
            
            if use_triton_kernel:
                # The triton kernel reorders the scales/zero points instead of the weight/activation.
                # Thus, each rank needs the full qzeros/scales.
                qzeros = self.get_tensor(f"{prefix}.qzeros")
                scales = self.get_tensor(f"{prefix}.scales")
                g_idx = self.get_sharded(f"{prefix}.g_idx", dim=0)
            else:
                # Exllama reorders the weights in advance and the activations on the fly, thus
                # the scales and zero-points do not need to be reordered
                qzeros = self.get_sharded(f"{prefix}.qzeros", dim=0)
                scales = self.get_sharded(f"{prefix}.scales", dim=0)

                # For tp > 1, at this point we know we do not use act-order
                if self.process_group.size() == 1:
                    g_idx = self.get_tensor(f"{prefix}.g_idx")
                else:
                    g_idx = None

            bits, groupsize = self.get_gptq_qparams()

            weight = (qweight, qzeros, scales, g_idx, bits, groupsize, use_triton_kernel)
=======
                raise RuntimeError(
                    "Cannot load `gptq` weight, make sure the model is already quantized, or quantize it with `text-generation-server quantize ORIGINAL_MODEL_ID NEW_MODEL_ID`"
                )
            qzeros = self.get_tensor(f"{prefix}.qzeros")
            scales = self.get_tensor(f"{prefix}.scales")
            g_idx = self.get_sharded(f"{prefix}.g_idx", dim=0)

            try:
                bits = self.get_tensor("gptq_bits").item()
                groupsize = self.get_tensor("gptq_groupsize").item()
            except (SafetensorError, RuntimeError) as e:
                try:
                    import os

                    bits = int(os.getenv("GPTQ_BITS"))
                    groupsize = int(os.getenv("GPTQ_GROUPSIZE"))
                except Exception:
                    raise e

            weight = (qweight, qzeros, scales, g_idx, bits, groupsize)
>>>>>>> b7327205
        else:
            weight = self.get_sharded(f"{prefix}.weight", dim=1)
        return weight

    def get_gptq_qparams(self) -> Tuple[int, int]:
        try:
            bits = self.get_tensor("gptq_bits").item()
            groupsize = self.get_tensor("gptq_groupsize").item()
        except (SafetensorError, RuntimeError) as e:
            try:
                import os

                bits = int(os.getenv("GPTQ_BITS"))
                groupsize = int(os.getenv("GPTQ_GROUPSIZE"))
            except Exception:
                raise e
        
        return bits, groupsize<|MERGE_RESOLUTION|>--- conflicted
+++ resolved
@@ -2,6 +2,7 @@
 from typing import List, Dict, Optional, Tuple
 from safetensors import safe_open, SafetensorError
 import torch
+
 
 class Weights:
     def __init__(
@@ -126,23 +127,8 @@
                 torch.testing.assert_close(w2, w[0])
             g_idx = w[0]
 
-<<<<<<< HEAD
             bits, groupsize = self.get_gptq_qparams()
             weight = (qweight, qzeros, scales, g_idx, bits, groupsize, False)
-=======
-            try:
-                bits = self.get_tensor("gptq_bits").item()
-                groupsize = self.get_tensor("gptq_groupsize").item()
-            except (SafetensorError, RuntimeError) as e:
-                try:
-                    import os
-
-                    bits = int(os.getenv("GPTQ_BITS"))
-                    groupsize = int(os.getenv("GPTQ_GROUPSIZE"))
-                except Exception:
-                    raise e
-            weight = (qweight, qzeros, scales, g_idx, bits, groupsize)
->>>>>>> b7327205
         else:
             w = [self.get_sharded(f"{p}.weight", dim=0) for p in prefixes]
             weight = torch.cat(w, dim=dim)
@@ -164,7 +150,6 @@
             try:
                 qweight = self.get_sharded(f"{prefix}.qweight", dim=0)
             except RuntimeError:
-<<<<<<< HEAD
                 raise RuntimeError("Cannot load `gptq` weight, make sure the model is already quantized, or quantize it with `text-generation-server quantize ORIGINAL_MODEL_ID NEW_MODEL_ID`")
             
             if use_triton_kernel:
@@ -188,43 +173,6 @@
             bits, groupsize = self.get_gptq_qparams()
 
             weight = (qweight, qzeros, scales, g_idx, bits, groupsize, use_triton_kernel)
-=======
-                raise RuntimeError(
-                    "Cannot load `gptq` weight, make sure the model is already quantized, or quantize it with `text-generation-server quantize ORIGINAL_MODEL_ID NEW_MODEL_ID`"
-                )
-            qzeros = self.get_tensor(f"{prefix}.qzeros")
-            scales = self.get_tensor(f"{prefix}.scales")
-            g_idx = self.get_sharded(f"{prefix}.g_idx", dim=0)
-
-            try:
-                bits = self.get_tensor("gptq_bits").item()
-                groupsize = self.get_tensor("gptq_groupsize").item()
-            except (SafetensorError, RuntimeError) as e:
-                try:
-                    import os
-
-                    bits = int(os.getenv("GPTQ_BITS"))
-                    groupsize = int(os.getenv("GPTQ_GROUPSIZE"))
-                except Exception:
-                    raise e
-
-            weight = (qweight, qzeros, scales, g_idx, bits, groupsize)
->>>>>>> b7327205
         else:
             weight = self.get_sharded(f"{prefix}.weight", dim=1)
-        return weight
-
-    def get_gptq_qparams(self) -> Tuple[int, int]:
-        try:
-            bits = self.get_tensor("gptq_bits").item()
-            groupsize = self.get_tensor("gptq_groupsize").item()
-        except (SafetensorError, RuntimeError) as e:
-            try:
-                import os
-
-                bits = int(os.getenv("GPTQ_BITS"))
-                groupsize = int(os.getenv("GPTQ_GROUPSIZE"))
-            except Exception:
-                raise e
-        
-        return bits, groupsize+        return weight