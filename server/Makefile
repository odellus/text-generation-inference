--- conflicted
+++ resolved
@@ -18,14 +18,9 @@
 
 install: gen-server
 	pip install pip --upgrade
-<<<<<<< HEAD
 	pip install -r requirements_common.txt
 	pip install -r requirements_cuda.txt
-	pip install -e ".[bnb, accelerate]"
-=======
-	pip install -r requirements.txt
 	pip install -e ".[bnb, accelerate, quantize, peft]"
->>>>>>> c6bb7670
 
 run-dev:
 	SAFETENSORS_FAST_GPU=1 python -m torch.distributed.run --nproc_per_node=2 text_generation_server/cli.py serve bigscience/bloom-560m --sharded
